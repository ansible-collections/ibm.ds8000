--- conflicted
+++ resolved
@@ -62,132 +62,4 @@
       # and all python versions ansible supports.
       - name: Run sanity tests
         run: ansible-test sanity --docker -v --color
-<<<<<<< HEAD
-        working-directory: ./ansible_collections/${{env.NAMESPACE}}/${{env.COLLECTION_NAME}}
-=======
-        working-directory: ./ansible_collections/${{env.NAMESPACE}}/${{env.COLLECTION_NAME}}
-
-###
-# Unit tests (OPTIONAL)
-#
-# https://docs.ansible.com/ansible/latest/dev_guide/testing_units.html
-
-  units:
-    runs-on: ubuntu-latest
-    name: Units (Ⓐ${{ matrix.ansible }})
-    strategy:
-      # As soon as the first unit test fails, cancel the others to free up the CI queue
-      fail-fast: true
-      matrix:
-        ansible:
-          # - stable-2.9 # Only if your collection supports Ansible 2.9
-          - stable-2.10
-          - stable-2.11
-          - devel
-
-    steps:
-      - name: Check out code
-        uses: actions/checkout@v2
-        with:
-          path: ansible_collections/${{env.NAMESPACE}}/${{env.COLLECTION_NAME}}
-
-      - name: Set up Python
-        uses: actions/setup-python@v2
-        with:
-          # it is just required to run that once as "ansible-test units" in the docker image
-          # will run on all python versions it supports.
-          python-version: 3.8
-
-      - name: Install ansible-base (${{ matrix.ansible }})
-        run: pip install https://github.com/ansible/ansible/archive/${{ matrix.ansible }}.tar.gz --disable-pip-version-check
-
-      # OPTIONAL If your unit test requires Python libraries from other collections
-      # Install them like this
-      - name: Install collection dependencies
-        run: ansible-galaxy collection install ansible.netcommon ansible.utils -p .
-
-      # Run the unit tests
-      - name: Run unit test
-        run: ansible-test units -v --color --docker --coverage
-        working-directory: ./ansible_collections/${{env.NAMESPACE}}/${{env.COLLECTION_NAME}}
-
-        # ansible-test support producing code coverage date
-      - name: Generate coverage report
-        run: ansible-test coverage xml -v --requirements --group-by command --group-by version
-        working-directory: ./ansible_collections/${{env.NAMESPACE}}/${{env.COLLECTION_NAME}}
-
-      # See the reports at https://codecov.io/gh/GITHUBORG/REPONAME
-      - uses: codecov/codecov-action@v1
-        with:
-          fail_ci_if_error: false
-
-###
-# Integration tests (RECOMMENDED)
-#
-# https://docs.ansible.com/ansible/latest/dev_guide/testing_integration.html
-
-
-# If the application you are testing is available as a docker container and you want to test
-# multiple versions see the following for an example:
-# https://github.com/ansible-collections/community.zabbix/tree/master/.github/workflows
-
-  integration:
-    runs-on: ubuntu-latest
-    name: I (Ⓐ${{ matrix.ansible }}+py${{ matrix.python }})
-    strategy:
-      fail-fast: false
-      matrix:
-        ansible:
-          # - stable-2.9 # Only if your collection supports Ansible 2.9
-          - stable-2.10
-          - stable-2.11
-          - devel
-        python:
-          - 2.6
-          - 2.7
-          - 3.5
-          - 3.6
-          - 3.7
-          - 3.8
-          - 3.9
-        exclude:
-          # Because ansible-test doesn't support python3.9 for Ansible 2.9
-          - ansible: stable-2.9
-            python: 3.9
-
-    steps:
-      - name: Check out code
-        uses: actions/checkout@v2
-        with:
-          path: ansible_collections/${{env.NAMESPACE}}/${{env.COLLECTION_NAME}}
-
-      - name: Set up Python
-        uses: actions/setup-python@v2
-        with:
-          # it is just required to run that once as "ansible-test integration" in the docker image
-          # will run on all python versions it supports.
-          python-version: 3.8
-
-      - name: Install ansible-base (${{ matrix.ansible }})
-        run: pip install https://github.com/ansible/ansible/archive/${{ matrix.ansible }}.tar.gz --disable-pip-version-check
-
-      # OPTIONAL If your integration test requires Python libraries or modules from other collections
-      # Install them like this
-      - name: Install collection dependencies
-        run: ansible-galaxy collection install ansible.netcommon -p .
-
-      # Run the integration tests
-      - name: Run integration test
-        run: ansible-test integration -v --color --retry-on-error --continue-on-error --diff --python ${{ matrix.python }} --docker --coverage
-        working-directory: ./ansible_collections/${{env.NAMESPACE}}/${{env.COLLECTION_NAME}}
-
-        # ansible-test support producing code coverage date
-      - name: Generate coverage report
-        run: ansible-test coverage xml -v --requirements --group-by command --group-by version
-        working-directory: ./ansible_collections/${{env.NAMESPACE}}/${{env.COLLECTION_NAME}}
-
-      # See the reports at https://codecov.io/gh/GITHUBORG/REPONAME
-      - uses: codecov/codecov-action@v1
-        with:
-          fail_ci_if_error: false
->>>>>>> 212e9a79
+        working-directory: ./ansible_collections/${{env.NAMESPACE}}/${{env.COLLECTION_NAME}}